--- conflicted
+++ resolved
@@ -98,13 +98,10 @@
 
 class RecommendSpotFromPreInfoRequest(BaseModel):
     """スポット推薦の入力スキーマ"""
-<<<<<<< HEAD
 
     pre_info_id: str
-=======
-    pre_info_id: str
 
+      
 class RefineTriPlanRequest(BaseModel):
     """トリッププラン精査の入力スキーマ"""
     chat_history: List[ChatMessage]
->>>>>>> 7a420bec
